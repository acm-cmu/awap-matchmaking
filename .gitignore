# Byte-compiled / optimized / DLL files
__pycache__/
*.py[cod]

# C extensions
*.so

# Distribution / packaging
bin/
build/
develop-eggs/
dist/
eggs/
lib/
lib64/
parts/
sdist/
var/
*.egg-info/
.installed.cfg
*.egg

# Installer logs
pip-log.txt
pip-delete-this-directory.txt

# Unit test / coverage reports
.tox/
.coverage
.cache
nosetests.xml
coverage.xml

# Translations
*.mo

# Mr Developer
.mr.developer.cfg
.project
.pydevproject

# Rope
.ropeproject

# Django stuff:
*.log
*.pot

# Sphinx documentation
docs/_build/

<<<<<<< HEAD
# Environment variables
.env
=======
# Virtual environment
venv/
>>>>>>> 85ca21a4
<|MERGE_RESOLUTION|>--- conflicted
+++ resolved
@@ -49,10 +49,8 @@
 # Sphinx documentation
 docs/_build/
 
-<<<<<<< HEAD
 # Environment variables
 .env
-=======
+
 # Virtual environment
-venv/
->>>>>>> 85ca21a4
+venv/